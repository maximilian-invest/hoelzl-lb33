--- conflicted
+++ resolved
@@ -120,9 +120,20 @@
     @apply bg-background text-foreground;
     overflow-x: hidden;
   }
-<<<<<<< HEAD
   html {
     overflow-x: hidden;
+  }
+  h1, h2, h3, h4, h5, h6 {
+    @apply font-semibold tracking-tight;
+  }
+  h1 {
+    @apply text-4xl;
+  }
+  h2 {
+    @apply text-3xl;
+  }
+  h3 {
+    @apply text-2xl;
   }
 }
 
@@ -153,18 +164,4 @@
   -webkit-line-clamp: 2;
   -webkit-box-orient: vertical;
   overflow: hidden;
-=======
-  h1, h2, h3, h4, h5, h6 {
-    @apply font-semibold tracking-tight;
-  }
-  h1 {
-    @apply text-4xl;
-  }
-  h2 {
-    @apply text-3xl;
-  }
-  h3 {
-    @apply text-2xl;
-  }
->>>>>>> caca5b44
 }